--- conflicted
+++ resolved
@@ -9,10 +9,7 @@
 	"os"
 	"os/exec"
 	"os/signal"
-<<<<<<< HEAD
-=======
 	"path/filepath"
->>>>>>> 6cc53c53
 	"runtime"
 	"time"
 
@@ -28,108 +25,6 @@
 	"github.com/vorteil/vorteil/pkg/virtualizers/hyperv"
 	"github.com/vorteil/vorteil/pkg/virtualizers/qemu"
 	"github.com/vorteil/vorteil/pkg/virtualizers/virtualbox"
-<<<<<<< HEAD
-)
-
-func runFirecracker(diskpath string, cfg *vcfg.VCFG, gui bool) error {
-	if runtime.GOOS != "linux" {
-		return errors.New("firecracker is only available on linux")
-	}
-
-	if !firecracker.Allocator.IsAvailable() {
-		return errors.New("firecracker is not installed on your system")
-	}
-
-	f, err := vio.Open(diskpath)
-	if err != nil {
-		return err
-	}
-
-	defer f.Close()
-
-	alloc := firecracker.Allocator
-	virt := alloc.Alloc()
-	defer virt.Close(true)
-
-	if gui {
-		log.Warn("firecracker does not support displaying a gui")
-	}
-
-	config := firecracker.Config{}
-
-	err = virt.Initialize(config.Marshal())
-	if err != nil {
-		return err
-	}
-
-	return run(virt, f, cfg)
-}
-
-func runHyperV(diskpath string, cfg *vcfg.VCFG, gui bool) error {
-	if runtime.GOOS != "windows" {
-		return errors.New("hyper-v is only available on windows system")
-	}
-	if !hyperv.Allocator.IsAvailable() {
-		return errors.New("hyper-v is not enabled on your system")
-	}
-
-	f, err := vio.Open(diskpath)
-	if err != nil {
-		return err
-	}
-
-	defer f.Close()
-
-	alloc := hyperv.Allocator
-	virt := alloc.Alloc()
-	defer virt.Close(true)
-
-	config := hyperv.Config{
-		Headless: !gui,
-	}
-
-	err = virt.Initialize(config.Marshal())
-	if err != nil {
-		return err
-	}
-
-	return run(virt, f, cfg)
-}
-
-func runVirtualBox(diskpath string, cfg *vcfg.VCFG, gui bool) error {
-
-	if !virtualbox.Allocator.IsAvailable() {
-		return errors.New("virtualbox not found installed on system")
-	}
-
-	f, err := vio.Open(diskpath)
-	if err != nil {
-		return err
-	}
-
-	defer f.Close()
-
-	alloc := virtualbox.Allocator
-	virt := alloc.Alloc()
-	defer virt.Close(true)
-
-	config := virtualbox.Config{
-		Headless: !gui,
-	}
-
-	err = virt.Initialize(config.Marshal())
-	if err != nil {
-		return err
-	}
-
-	return run(virt, f, cfg)
-}
-
-func runQEMU(diskpath string, cfg *vcfg.VCFG, gui bool) error {
-
-	if !qemu.Allocator.IsAvailable() {
-		return errors.New("qemu not installed on system")
-=======
 	"github.com/vorteil/vorteil/pkg/vpkg"
 )
 
@@ -274,7 +169,6 @@
 	err = virt.Initialize(config.Marshal())
 	if err != nil {
 		return err
->>>>>>> 6cc53c53
 	}
 
 	return run(virt, f.Name(), cfg)
@@ -402,11 +296,7 @@
 	defer virt.Close(true)
 
 	config := qemu.Config{
-<<<<<<< HEAD
-		Headless: !gui,
-=======
 		Headless: !flagGUI,
->>>>>>> 6cc53c53
 	}
 
 	err = virt.Initialize(config.Marshal())
