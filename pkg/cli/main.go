--- conflicted
+++ resolved
@@ -180,7 +180,7 @@
 		return nil, err
 	}
 
-<<<<<<< HEAD
+
 	token, err := checkAuthentication()
 	if err != nil {
 		return nil, err
@@ -188,10 +188,6 @@
 
 	if token != "" {
 		req.Header.Add("Authorization", fmt.Sprintf("Bearer %s", token))
-=======
-	if flagKey != "" {
-		req.Header.Add("Authorization", fmt.Sprintf("Bearer %s", flagKey))
->>>>>>> 1dd267b6
 	}
 
 	resp, err := client.Do(req)
